--- conflicted
+++ resolved
@@ -99,23 +99,11 @@
     typedef std::shared_ptr<dynamics::BodyNode::Properties> BodyPropPtr;
     typedef std::shared_ptr<dynamics::Joint::Properties> JointPropPtr;
 
-<<<<<<< HEAD
-    static bool parseWorldToEntityPaths(
-      const std::string& _xml_string,
-      std::map<std::string, std::string>& _worldToEntityPaths);
-
     static dart::dynamics::SkeletonPtr modelInterfaceToSkeleton(
       const urdf::ModelInterface* _model,
       const common::Uri& _baseUri,
       const common::ResourceRetrieverPtr& _resourceRetriever);
 
-=======
-    static dart::dynamics::SkeletonPtr modelInterfaceToSkeleton(
-      const urdf::ModelInterface* _model,
-      const common::Uri& _baseUri,
-      const common::ResourceRetrieverPtr& _resourceRetriever);
-
->>>>>>> e8b4f1c4
     static bool createSkeletonRecursive(
       dynamics::SkeletonPtr _skel,
       const urdf::Link* _lk,
