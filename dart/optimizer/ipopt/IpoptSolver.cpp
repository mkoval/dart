/*
 * Copyright (c) 2014-2015, Georgia Tech Research Corporation
 * All rights reserved.
 *
 * Author(s): Jeongseok Lee <jslee02@gmail.com>
 *
 * Georgia Tech Graphics Lab and Humanoid Robotics Lab
 *
 * Directed by Prof. C. Karen Liu and Prof. Mike Stilman
 * <karenliu@cc.gatech.edu> <mstilman@cc.gatech.edu>
 *
 * This file is provided under the following "BSD-style" License:
 *   Redistribution and use in source and binary forms, with or
 *   without modification, are permitted provided that the following
 *   conditions are met:
 *   * Redistributions of source code must retain the above copyright
 *     notice, this list of conditions and the following disclaimer.
 *   * Redistributions in binary form must reproduce the above
 *     copyright notice, this list of conditions and the following
 *     disclaimer in the documentation and/or other materials provided
 *     with the distribution.
 *   THIS SOFTWARE IS PROVIDED BY THE COPYRIGHT HOLDERS AND
 *   CONTRIBUTORS "AS IS" AND ANY EXPRESS OR IMPLIED WARRANTIES,
 *   INCLUDING, BUT NOT LIMITED TO, THE IMPLIED WARRANTIES OF
 *   MERCHANTABILITY AND FITNESS FOR A PARTICULAR PURPOSE ARE
 *   DISCLAIMED. IN NO EVENT SHALL THE COPYRIGHT HOLDER OR
 *   CONTRIBUTORS BE LIABLE FOR ANY DIRECT, INDIRECT, INCIDENTAL,
 *   SPECIAL, EXEMPLARY, OR CONSEQUENTIAL DAMAGES (INCLUDING, BUT NOT
 *   LIMITED TO, PROCUREMENT OF SUBSTITUTE GOODS OR SERVICES; LOSS OF
 *   USE, DATA, OR PROFITS; OR BUSINESS INTERRUPTION) HOWEVER CAUSED
 *   AND ON ANY THEORY OF LIABILITY, WHETHER IN CONTRACT, STRICT
 *   LIABILITY, OR TORT (INCLUDING NEGLIGENCE OR OTHERWISE) ARISING IN
 *   ANY WAY OUT OF THE USE OF THIS SOFTWARE, EVEN IF ADVISED OF THE
 *   POSSIBILITY OF SUCH DAMAGE.
 */

#include "dart/optimizer/ipopt/IpoptSolver.h"

#include "dart/common/Console.h"
#include "dart/math/Helpers.h"
#include "dart/optimizer/Function.h"
#include "dart/optimizer/Problem.h"

namespace dart {
namespace optimizer {

//==============================================================================
IpoptSolver::IpoptSolver(const Solver::Properties& _properties)
  : Solver(_properties)
{
  mNlp = new DartTNLP(this);
  mIpoptApp = IpoptApplicationFactory();
}

//==============================================================================
IpoptSolver::IpoptSolver(std::shared_ptr<Problem> _problem)
  : Solver(_problem)
{
  assert(_problem);

  // Create a new instance of nlp (use a SmartPtr, not raw)
  mNlp = new DartTNLP(this);

  // Create a new instance of IpoptApplication (use a SmartPtr, not raw). We are
  // using the factory, since this allows us to compile this with an Ipopt
  // Windows DLL.
  mIpoptApp = IpoptApplicationFactory();
<<<<<<< HEAD
=======

  // Change some options
  // Note: The following choices are only examples, they might not be
  //       suitable for your optimization problem.
  mIpoptApp->Options()->SetNumericValue("tol", 1e-9);
  mIpoptApp->Options()->SetStringValue("mu_strategy", "adaptive");
  mIpoptApp->Options()->SetStringValue("output_file", "ipopt.out");
  mIpoptApp->Options()->SetStringValue("hessian_approximation",
                                       "limited-memory");

  // Intialize the IpoptApplication and process the options
  Ipopt::ApplicationReturnStatus status = mIpoptApp->Initialize();
  if (status != Ipopt::Solve_Succeeded)
    dterr << "Error during ipopt initialization.\n";
>>>>>>> d8c44d52
}

//==============================================================================
IpoptSolver::~IpoptSolver()
{
  // Do nothing
}

//==============================================================================
bool IpoptSolver::solve()
{
  // Change some options
  // Note: The following choices are only examples, they might not be
  //       suitable for your optimization problem.
  mIpoptApp->Options()->SetNumericValue("tol", getTolerance());
  mIpoptApp->Options()->SetStringValue("output_file", getResultFileName());

  size_t freq = mProperties.mIterationsPerPrint;
  if(freq > 0)
  {
    mIpoptApp->Options()->SetNumericValue("print_frequency_iter", freq);
  }
  else
  {
    mIpoptApp->Options()->SetNumericValue(
          "print_frequency_iter", std::numeric_limits<int>::infinity());
  }

  // Intialize the IpoptApplication and process the options
  Ipopt::ApplicationReturnStatus init_status = mIpoptApp->Initialize();
  if (init_status != Ipopt::Solve_Succeeded)
  {
    dterr << "[IpoptSolver::solve] Error during ipopt initialization.\n";
    assert(false);
    return false;
  }

  // Ask Ipopt to solve the problem
  Ipopt::ApplicationReturnStatus status = mIpoptApp->OptimizeTNLP(mNlp);

  if (status == Ipopt::Solve_Succeeded)
    return true;
  else
    return false;
}

//==============================================================================
std::string IpoptSolver::getType() const
{
  return "IpoptSolver";
}

//==============================================================================
std::shared_ptr<Solver> IpoptSolver::clone() const
{
  std::shared_ptr<IpoptSolver> newSolver(
        new IpoptSolver(getSolverProperties(), mIpoptApp->clone()));

  return newSolver;
}

//==============================================================================
const Ipopt::SmartPtr<Ipopt::IpoptApplication>& IpoptSolver::getApplication()
{
  return mIpoptApp;
}

//==============================================================================
Ipopt::SmartPtr<const Ipopt::IpoptApplication> IpoptSolver::getApplication() const
{
  return mIpoptApp;
}

//==============================================================================
IpoptSolver::IpoptSolver(const Properties& _properties,
                         const Ipopt::SmartPtr<Ipopt::IpoptApplication>& _app)
  : Solver(_properties)
{
  mIpoptApp = _app;
}

//==============================================================================
DartTNLP::DartTNLP(IpoptSolver* _solver)
  : Ipopt::TNLP(),
    mSolver(_solver)
{
  assert(_solver && "Null pointer is not allowed.");
}

//==============================================================================
DartTNLP::~DartTNLP()
{
  // Do nothing
}

//==============================================================================
bool DartTNLP::get_nlp_info(Ipopt::Index& n,
                            Ipopt::Index& m,
                            Ipopt::Index& nnz_jac_g,
                            Ipopt::Index& nnz_h_lag,
                            Ipopt::TNLP::IndexStyleEnum& index_style)
{
  const std::shared_ptr<Problem>& problem = mSolver->getProblem();

  // Set the number of decision variables
  n = problem->getDimension();

  // Set the total number of constraints
  m = problem->getNumEqConstraints() + problem->getNumIneqConstraints();

  // Set the number of entries in the constraint Jacobian
  nnz_jac_g = n * m;

  // Set the number of entries in the Hessian
  nnz_h_lag = n * n * m;

  // use the C style indexing (0-based)
  index_style = Ipopt::TNLP::C_STYLE;

  return true;
}

//==============================================================================
bool DartTNLP::get_bounds_info(Ipopt::Index n,
                               Ipopt::Number* x_l,
                               Ipopt::Number* x_u,
                               Ipopt::Index m,
                               Ipopt::Number* g_l,
                               Ipopt::Number* g_u)
{
  const std::shared_ptr<Problem>& problem = mSolver->getProblem();

  // here, the n and m we gave IPOPT in get_nlp_info are passed back to us.
  // If desired, we could assert to make sure they are what we think they are.
  assert(static_cast<size_t>(n) == problem->getDimension());
  assert(static_cast<size_t>(m) == problem->getNumEqConstraints()
         + problem->getNumIneqConstraints());

  // lower and upper bounds
  for (Ipopt::Index i = 0; i < n; i++)
  {
    x_l[i] = problem->getLowerBounds()[i];
    x_u[i] = problem->getUpperBounds()[i];
  }

  // Add inequality constraint functions
  size_t idx = 0;
  for (size_t i = 0; i < problem->getNumEqConstraints(); ++i)
  {
    g_l[idx] = g_u[idx] = 0.0;
    ++idx;
  }

  for (size_t i = 0; i < problem->getNumIneqConstraints(); ++i)
  {
    // Ipopt interprets any number greater than nlp_upper_bound_inf as
    // infinity. The default value of nlp_upper_bound_inf and
    // nlp_lower_bound_inf is 1e+19 and can be changed through ipopt options.
    g_l[idx] = -std::numeric_limits<double>::infinity();
    g_u[idx] =  0;
    idx++;
  }

  return true;
}

//==============================================================================
bool DartTNLP::get_starting_point(Ipopt::Index n,
                                  bool init_x,
                                  Ipopt::Number* x,
                                  bool init_z,
                                  Ipopt::Number* /*z_L*/,
                                  Ipopt::Number* /*z_U*/,
                                  Ipopt::Index /*m*/,
                                  bool init_lambda,
                                  Ipopt::Number* /*lambda*/)
{
  const std::shared_ptr<Problem>& problem = mSolver->getProblem();

  // If init_x is true, this method must provide an initial value for x.
  if (init_x)
  {
    for (int i = 0; i < n; ++i)
      x[i] = problem->getInitialGuess()[i];
  }

  // If init_z is true, this method must provide an initial value for the bound
  // multipliers z^L and z^U
  if (init_z)
  {
    // TODO(JS): Not implemented yet.
    dterr << "Initializing lower/upper bounds for z is not supported yet. "
          << "Ignored here.\n";
  }

  // If init_lambda is true, this method must provide an initial value for the
  // constraint multipliers, lambda.
  if (init_lambda)
  {
    // TODO(JS): Not implemented yet.
    dterr << "Initializing lambda is not supported yet. "
          << "Ignored here.\n";
  }

  return true;
}

//==============================================================================
bool DartTNLP::eval_f(Ipopt::Index _n,
                      const Ipopt::Number* _x,
                      bool /*_new_x*/,
                      Ipopt::Number& _obj_value)
{
<<<<<<< HEAD
  const std::shared_ptr<Problem>& problem = mSolver->getProblem();

  if (_new_x)
  {
    Eigen::Map<const Eigen::VectorXd> x(_x, _n);
    mObjValue = problem->getObjective()->eval(
          static_cast<const Eigen::VectorXd&>(x));
    // TODO(MXG): Remove this static cast once the
    // Eigen::Map<const Eigen::VectorXd>& version of the function is removed
  }
=======
  Eigen::Map<const Eigen::VectorXd> x(_x, _n);
  mObjValue = mProblem->getObjective()->eval(x);
>>>>>>> d8c44d52

  _obj_value = mObjValue;

  return true;
}

//==============================================================================
bool DartTNLP::eval_grad_f(Ipopt::Index _n,
                           const Ipopt::Number* _x,
                           bool /*_new_x*/,
                           Ipopt::Number* _grad_f)
{
<<<<<<< HEAD
  const std::shared_ptr<Problem>& problem = mSolver->getProblem();

  if (_new_x)
  {
    Eigen::Map<const Eigen::VectorXd> x(_x, _n);
    Eigen::Map<Eigen::VectorXd> grad(_grad_f, _n);
    problem->getObjective()->evalGradient(
          static_cast<const Eigen::VectorXd&>(x), grad);
  }
=======
  Eigen::Map<const Eigen::VectorXd> x(_x, _n);
  Eigen::Map<Eigen::VectorXd> grad(_grad_f, _n);
  mProblem->getObjective()->evalGradient(x, grad);
>>>>>>> d8c44d52

  return true;
}

//==============================================================================
bool DartTNLP::eval_g(Ipopt::Index _n,
                      const Ipopt::Number* _x,
                      bool _new_x,
                      Ipopt::Index _m,
                      Ipopt::Number* _g)
{
  const std::shared_ptr<Problem>& problem = mSolver->getProblem();

  assert(static_cast<size_t>(_m) == problem->getNumEqConstraints()
                                    + problem->getNumIneqConstraints());

  // TODO(JS):
  if (_new_x)
  {
  }

  Eigen::Map<const Eigen::VectorXd> x(_x, _n);
  size_t idx = 0;

  // Evaluate function values for equality constraints
  for (size_t i = 0; i < problem->getNumEqConstraints(); ++i)
  {
    _g[idx] = problem->getEqConstraint(i)->eval(
          static_cast<const Eigen::VectorXd&>(x));
    idx++;
  }

  // Evaluate function values for inequality constraints
  for (size_t i = 0; i < problem->getNumIneqConstraints(); ++i)
  {
    _g[idx] = problem->getIneqConstraint(i)->eval(
          static_cast<const Eigen::VectorXd&>(x));
    idx++;
  }

  return true;
}

//==============================================================================
bool DartTNLP::eval_jac_g(Ipopt::Index _n,
                          const Ipopt::Number* _x,
                          bool _new_x,
                          Ipopt::Index _m,
                          Ipopt::Index _nele_jac,
                          Ipopt::Index* _iRow,
                          Ipopt::Index* _jCol,
                          Ipopt::Number* _values)
{
  const std::shared_ptr<Problem>& problem = mSolver->getProblem();

  // If the iRow and jCol arguments are not nullptr, then IPOPT wants you to fill
  // in the sparsity structure of the Jacobian (the row and column indices
  // only). At this time, the x argument and the values argument will be nullptr.

  if (nullptr == _values)
  {
    // return the structure of the Jacobian

    // Assume the gradient is dense
    size_t idx = 0;
    for (int i = 0; i < _m; ++i)
    {
      for (int j = 0; j < _n; ++j)
      {
        _iRow[idx] = i;
        _jCol[idx] = j;
        ++idx;
      }
    }
  }
  else
  {
    // return the values of the Jacobian of the constraints
    size_t idx = 0;
    Eigen::Map<const Eigen::VectorXd> x(_x, _n);
    Eigen::Map<Eigen::VectorXd> grad(nullptr, 0);

    // Evaluate function values for equality constraints
    for (size_t i = 0; i < problem->getNumEqConstraints(); ++i)
    {
      new (&grad)Eigen::Map<Eigen::VectorXd>(_values + idx, _n);
      problem->getEqConstraint(i)->evalGradient(
            static_cast<const Eigen::VectorXd&>(x), grad);
      idx += _n;
    }

    // Evaluate function values for inequality constraints
    for (size_t i = 0; i < problem->getNumIneqConstraints(); ++i)
    {
      new (&grad)Eigen::Map<Eigen::VectorXd>(_values + idx, _n);
      problem->getIneqConstraint(i)->evalGradient(
            static_cast<const Eigen::VectorXd&>(x), grad);
      idx += _n;
    }
  }

  return true;
}

//==============================================================================
bool DartTNLP::eval_h(Ipopt::Index _n,
                      const Ipopt::Number* _x,
                      bool _new_x,
                      Ipopt::Number _obj_factor,
                      Ipopt::Index _m,
                      const Ipopt::Number* _lambda,
                      bool _new_lambda,
                      Ipopt::Index _nele_hess,
                      Ipopt::Index* _iRow,
                      Ipopt::Index* _jCol,
                      Ipopt::Number* _values)
{
  // TODO(JS): Not implemented yet.
  dterr << "[DartTNLP::eval_h] Not implemented yet.\n";

  return TNLP::eval_h(_n, _x, _new_x, _obj_factor, _m, _lambda, _new_lambda,
                      _nele_hess, _iRow, _jCol, _values);
}

//==============================================================================
void DartTNLP::finalize_solution(Ipopt::SolverReturn _status,
                                 Ipopt::Index _n,
                                 const Ipopt::Number* _x,
                                 const Ipopt::Number* _z_L,
                                 const Ipopt::Number* _z_U,
                                 Ipopt::Index _m,
                                 const Ipopt::Number* _g,
                                 const Ipopt::Number* _lambda,
                                 Ipopt::Number _obj_value,
                                 const Ipopt::IpoptData* _ip_data,
                                 Ipopt::IpoptCalculatedQuantities* _ip_cq)
{
  const std::shared_ptr<Problem>& problem = mSolver->getProblem();

  // Store optimal and optimum values
  problem->setOptimumValue(_obj_value);
  Eigen::VectorXd x = Eigen::VectorXd::Zero(_n);
  for (int i = 0; i < _n; ++i)
    x[i] = _x[i];
  problem->setOptimalSolution(x);
}

}  // namespace optimizer
}  // namespace dart<|MERGE_RESOLUTION|>--- conflicted
+++ resolved
@@ -65,23 +65,9 @@
   // using the factory, since this allows us to compile this with an Ipopt
   // Windows DLL.
   mIpoptApp = IpoptApplicationFactory();
-<<<<<<< HEAD
-=======
-
-  // Change some options
-  // Note: The following choices are only examples, they might not be
-  //       suitable for your optimization problem.
-  mIpoptApp->Options()->SetNumericValue("tol", 1e-9);
   mIpoptApp->Options()->SetStringValue("mu_strategy", "adaptive");
-  mIpoptApp->Options()->SetStringValue("output_file", "ipopt.out");
   mIpoptApp->Options()->SetStringValue("hessian_approximation",
                                        "limited-memory");
-
-  // Intialize the IpoptApplication and process the options
-  Ipopt::ApplicationReturnStatus status = mIpoptApp->Initialize();
-  if (status != Ipopt::Solve_Succeeded)
-    dterr << "Error during ipopt initialization.\n";
->>>>>>> d8c44d52
 }
 
 //==============================================================================
@@ -295,21 +281,13 @@
                       bool /*_new_x*/,
                       Ipopt::Number& _obj_value)
 {
-<<<<<<< HEAD
-  const std::shared_ptr<Problem>& problem = mSolver->getProblem();
-
-  if (_new_x)
-  {
-    Eigen::Map<const Eigen::VectorXd> x(_x, _n);
-    mObjValue = problem->getObjective()->eval(
-          static_cast<const Eigen::VectorXd&>(x));
-    // TODO(MXG): Remove this static cast once the
-    // Eigen::Map<const Eigen::VectorXd>& version of the function is removed
-  }
-=======
+  const std::shared_ptr<Problem>& problem = mSolver->getProblem();
+
   Eigen::Map<const Eigen::VectorXd> x(_x, _n);
-  mObjValue = mProblem->getObjective()->eval(x);
->>>>>>> d8c44d52
+  mObjValue = problem->getObjective()->eval(
+        static_cast<const Eigen::VectorXd&>(x));
+  // TODO(MXG): Remove this static cast once the
+  // Eigen::Map<const Eigen::VectorXd>& version of the function is removed
 
   _obj_value = mObjValue;
 
@@ -322,21 +300,12 @@
                            bool /*_new_x*/,
                            Ipopt::Number* _grad_f)
 {
-<<<<<<< HEAD
-  const std::shared_ptr<Problem>& problem = mSolver->getProblem();
-
-  if (_new_x)
-  {
-    Eigen::Map<const Eigen::VectorXd> x(_x, _n);
-    Eigen::Map<Eigen::VectorXd> grad(_grad_f, _n);
-    problem->getObjective()->evalGradient(
-          static_cast<const Eigen::VectorXd&>(x), grad);
-  }
-=======
+  const std::shared_ptr<Problem>& problem = mSolver->getProblem();
+
   Eigen::Map<const Eigen::VectorXd> x(_x, _n);
   Eigen::Map<Eigen::VectorXd> grad(_grad_f, _n);
-  mProblem->getObjective()->evalGradient(x, grad);
->>>>>>> d8c44d52
+  problem->getObjective()->evalGradient(
+        static_cast<const Eigen::VectorXd&>(x), grad);
 
   return true;
 }
