/*
 * Copyright (c) 2011-2015, Georgia Tech Research Corporation
 * All rights reserved.
 *
 * Author(s): Sehoon Ha <sehoon.ha@gmail.com>,
 *            Jeongseok Lee <jslee02@gmail.com>
 *
 * Georgia Tech Graphics Lab and Humanoid Robotics Lab
 *
 * Directed by Prof. C. Karen Liu and Prof. Mike Stilman
 * <karenliu@cc.gatech.edu> <mstilman@cc.gatech.edu>
 *
 * This file is provided under the following "BSD-style" License:
 *   Redistribution and use in source and binary forms, with or
 *   without modification, are permitted provided that the following
 *   conditions are met:
 *   * Redistributions of source code must retain the above copyright
 *     notice, this list of conditions and the following disclaimer.
 *   * Redistributions in binary form must reproduce the above
 *     copyright notice, this list of conditions and the following
 *     disclaimer in the documentation and/or other materials provided
 *     with the distribution.
 *   THIS SOFTWARE IS PROVIDED BY THE COPYRIGHT HOLDERS AND
 *   CONTRIBUTORS "AS IS" AND ANY EXPRESS OR IMPLIED WARRANTIES,
 *   INCLUDING, BUT NOT LIMITED TO, THE IMPLIED WARRANTIES OF
 *   MERCHANTABILITY AND FITNESS FOR A PARTICULAR PURPOSE ARE
 *   DISCLAIMED. IN NO EVENT SHALL THE COPYRIGHT HOLDER OR
 *   CONTRIBUTORS BE LIABLE FOR ANY DIRECT, INDIRECT, INCIDENTAL,
 *   SPECIAL, EXEMPLARY, OR CONSEQUENTIAL DAMAGES (INCLUDING, BUT NOT
 *   LIMITED TO, PROCUREMENT OF SUBSTITUTE GOODS OR SERVICES; LOSS OF
 *   USE, DATA, OR PROFITS; OR BUSINESS INTERRUPTION) HOWEVER CAUSED
 *   AND ON ANY THEORY OF LIABILITY, WHETHER IN CONTRACT, STRICT
 *   LIABILITY, OR TORT (INCLUDING NEGLIGENCE OR OTHERWISE) ARISING IN
 *   ANY WAY OUT OF THE USE OF THIS SOFTWARE, EVEN IF ADVISED OF THE
 *   POSSIBILITY OF SUCH DAMAGE.
 */

#include "dart/optimizer/Problem.h"

#include <algorithm>
#include <iostream>
#include <limits>

#include "dart/math/Helpers.h"
#include "dart/optimizer/Function.h"

namespace dart {
namespace optimizer {

//==============================================================================
template<typename T>
static T getVectorObjectIfAvailable(size_t _idx, const std::vector<T>& _vec)
{
  // TODO: Should we have an out-of-bounds assertion or throw here?
  if (_idx < _vec.size())
    return _vec[_idx];

  return nullptr;
}

//==============================================================================
Problem::Problem(size_t _dim)
<<<<<<< HEAD
  : mDimension(0)
=======
  : mDimension(_dim),
    mObjective(nullptr),
    mOptimumValue(0.0)
>>>>>>> 6e0829cc
{
  setDimension(_dim);
}

//==============================================================================
void Problem::setDimension(size_t _dim)
{
  if(_dim != mDimension)
  {
    mDimension = _dim;

    mInitialGuess = Eigen::VectorXd::Zero(mDimension);

    mLowerBounds = Eigen::VectorXd::Constant(
          mDimension, -std::numeric_limits<double>::infinity());

    mUpperBounds = Eigen::VectorXd::Constant(
          mDimension,  std::numeric_limits<double>::infinity());

    mOptimalSolution = Eigen::VectorXd::Zero(mDimension);
    clearAllSeeds();
  }
}

//==============================================================================
size_t Problem::getDimension() const
{
  return mDimension;
}

//==============================================================================
void Problem::setInitialGuess(const Eigen::VectorXd& _initGuess)
{
  assert(static_cast<size_t>(_initGuess.size()) == mDimension
         && "Invalid size.");

  if(_initGuess.size() != static_cast<int>(mDimension))
  {
    dterr  << "[Problem::setInitialGuess] Attempting to set the initial guess "
           << "of a Problem of dimension [" << mDimension << "] to a vector of "
           << "dimension [" << _initGuess.size() << "]. This initial guess "
           << "will not be used!\n";
    return;
  }

  mInitialGuess = _initGuess;
}

//==============================================================================
const Eigen::VectorXd& Problem::getInitialGuess() const
{
  return mInitialGuess;
}

//==============================================================================
void Problem::addSeed(const Eigen::VectorXd& _seed)
{
  if(_seed.size() == static_cast<int>(mDimension))
    mSeeds.push_back(_seed);
  else
    dtwarn << "[Problem::addSeed] Attempting to add a seed of dimension ["
           << _seed.size() << "] a Problem of dimension [" << mDimension
           << "]. The seed will not be added.\n";
}

//==============================================================================
Eigen::VectorXd& Problem::getSeed(size_t _index)
{
  if(_index < mSeeds.size())
    return mSeeds[_index];

  if(mSeeds.size() == 0)
    dtwarn << "[Problem::getSeed] Requested seed at index [" << _index << "], "
           << "but there are currently no seeds. Returning the problem's "
           << "initial guess instead.\n";
  else
    dtwarn << "[Problem::getSeed] Requested seed at index [" << _index << "], "
           << "but the current max index is [" << mSeeds.size()-1 << "]. "
           << "Returning the Problem's initial guess instead.\n";

  return mInitialGuess;
}

//==============================================================================
const Eigen::VectorXd& Problem::getSeed(size_t _index) const
{
  return const_cast<Problem*>(this)->getSeed(_index);
}

//==============================================================================
std::vector<Eigen::VectorXd>& Problem::getAllSeeds()
{
  return mSeeds;
}

//==============================================================================
const std::vector<Eigen::VectorXd>& Problem::getAllSeeds() const
{
  return mSeeds;
}

//==============================================================================
void Problem::clearAllSeeds()
{
  mSeeds.clear();
}

//==============================================================================
void Problem::setLowerBounds(const Eigen::VectorXd& _lb)
{
  assert(static_cast<size_t>(_lb.size()) == mDimension && "Invalid size.");
  mLowerBounds = _lb;
}

//==============================================================================
const Eigen::VectorXd& Problem::getLowerBounds() const
{
  return mLowerBounds;
}

//==============================================================================
void Problem::setUpperBounds(const Eigen::VectorXd& _ub)
{
  assert(static_cast<size_t>(_ub.size()) == mDimension && "Invalid size.");
  mUpperBounds = _ub;
}

//==============================================================================
const Eigen::VectorXd& Problem::getUpperBounds() const
{
  return mUpperBounds;
}

//==============================================================================
void Problem::setObjective(FunctionPtr _obj)
{
  assert(_obj && "nullptr pointer is not allowed.");
  mObjective = _obj;
}

//==============================================================================
FunctionPtr Problem::getObjective() const
{
  return mObjective;
}

//==============================================================================
void Problem::addEqConstraint(FunctionPtr _eqConst)
{
  assert(_eqConst);
  mEqConstraints.push_back(_eqConst);
}

//==============================================================================
void Problem::addIneqConstraint(FunctionPtr _ineqConst)
{
  assert(_ineqConst);
  mIneqConstraints.push_back(_ineqConst);
}

//==============================================================================
size_t Problem::getNumEqConstraints() const
{
  return mEqConstraints.size();
}

//==============================================================================
size_t Problem::getNumIneqConstraints() const
{
  return mIneqConstraints.size();
}

//==============================================================================
FunctionPtr Problem::getEqConstraint(size_t _idx) const
{
  assert(_idx < mEqConstraints.size());
  return getVectorObjectIfAvailable<FunctionPtr>(_idx, mEqConstraints);
}

//==============================================================================
FunctionPtr Problem::getIneqConstraint(size_t _idx) const
{
  assert(_idx < mIneqConstraints.size());
  return getVectorObjectIfAvailable<FunctionPtr>(_idx, mIneqConstraints);
}

//==============================================================================
void Problem::removeEqConstraint(FunctionPtr _eqConst)
{
  // TODO(JS): Need to delete?
  mEqConstraints.erase(
        std::remove(mEqConstraints.begin(), mEqConstraints.end(),
                    _eqConst),
        mEqConstraints.end());
}

//==============================================================================
void Problem::removeIneqConstraint(FunctionPtr _ineqConst)
{
  // TODO(JS): Need to delete?
  mIneqConstraints.erase(
        std::remove(mIneqConstraints.begin(), mIneqConstraints.end(),
                    _ineqConst),
        mIneqConstraints.end());
}

//==============================================================================
void Problem::removeAllEqConstraints()
{
  // TODO(JS): Need to delete?
  mEqConstraints.clear();
}

//==============================================================================
void Problem::removeAllIneqConstraints()
{
  // TODO(JS): Need to delete?
  mIneqConstraints.clear();
}

//==============================================================================
void Problem::setOptimumValue(double _val)
{
  mOptimumValue = _val;
}

//==============================================================================
double Problem::getOptimumValue() const
{
  return mOptimumValue;
}

//==============================================================================
void Problem::setOptimalSolution(const Eigen::VectorXd& _optParam)
{
  assert(static_cast<size_t>(_optParam.size()) == mDimension
         && "Invalid size.");
  mOptimalSolution = _optParam;
}

//==============================================================================
const Eigen::VectorXd& Problem::getOptimalSolution()
{
  return mOptimalSolution;
}

}  // namespace optimizer
}  // namespace dart<|MERGE_RESOLUTION|>--- conflicted
+++ resolved
@@ -60,13 +60,8 @@
 
 //==============================================================================
 Problem::Problem(size_t _dim)
-<<<<<<< HEAD
-  : mDimension(0)
-=======
-  : mDimension(_dim),
-    mObjective(nullptr),
+  : mDimension(0),
     mOptimumValue(0.0)
->>>>>>> 6e0829cc
 {
   setDimension(_dim);
 }
