/*
 * Copyright (c) 2014-2015, Georgia Tech Research Corporation
 * All rights reserved.
 *
 * Author(s): Michael X. Grey <mxgrey@gatech.edu>
 *
 * Georgia Tech Graphics Lab and Humanoid Robotics Lab
 *
 * Directed by Prof. C. Karen Liu and Prof. Mike Stilman
 * <karenliu@cc.gatech.edu> <mstilman@cc.gatech.edu>
 *
 * This file is provided under the following "BSD-style" License:
 *   Redistribution and use in source and binary forms, with or
 *   without modification, are permitted provided that the following
 *   conditions are met:
 *   * Redistributions of source code must retain the above copyright
 *     notice, this list of conditions and the following disclaimer.
 *   * Redistributions in binary form must reproduce the above
 *     copyright notice, this list of conditions and the following
 *     disclaimer in the documentation and/or other materials provided
 *     with the distribution.
 *   THIS SOFTWARE IS PROVIDED BY THE COPYRIGHT HOLDERS AND
 *   CONTRIBUTORS "AS IS" AND ANY EXPRESS OR IMPLIED WARRANTIES,
 *   INCLUDING, BUT NOT LIMITED TO, THE IMPLIED WARRANTIES OF
 *   MERCHANTABILITY AND FITNESS FOR A PARTICULAR PURPOSE ARE
 *   DISCLAIMED. IN NO EVENT SHALL THE COPYRIGHT HOLDER OR
 *   CONTRIBUTORS BE LIABLE FOR ANY DIRECT, INDIRECT, INCIDENTAL,
 *   SPECIAL, EXEMPLARY, OR CONSEQUENTIAL DAMAGES (INCLUDING, BUT NOT
 *   LIMITED TO, PROCUREMENT OF SUBSTITUTE GOODS OR SERVICES; LOSS OF
 *   USE, DATA, OR PROFITS; OR BUSINESS INTERRUPTION) HOWEVER CAUSED
 *   AND ON ANY THEORY OF LIABILITY, WHETHER IN CONTRACT, STRICT
 *   LIABILITY, OR TORT (INCLUDING NEGLIGENCE OR OTHERWISE) ARISING IN
 *   ANY WAY OUT OF THE USE OF THIS SOFTWARE, EVEN IF ADVISED OF THE
 *   POSSIBILITY OF SUCH DAMAGE.
 */

#include "dart/common/Console.h"
#include "dart/dynamics/Entity.h"
#include "dart/dynamics/Frame.h"
#include "dart/dynamics/Shape.h"

#include "dart/renderer/RenderInterface.h"

namespace dart {
namespace dynamics {

typedef std::set<Entity*> EntityPtrSet;

//==============================================================================
Entity::Entity(Frame* _refFrame, const std::string& _name, bool _quiet)
  : mParentFrame(NULL),
    mName(_name),
    mNeedTransformUpdate(true),
    mNeedVelocityUpdate(true),
    mNeedAccelerationUpdate(true),
<<<<<<< HEAD
    mAmQuiet(_quiet),
    mAmFrame(false)
=======
    mFrameChangedSignal(),
    mNameChangedSignal(),
    mVizShapeAddedSignal(),
    mTransformUpdatedSignal(),
    mVelocityChangedSignal(),
    mAccelerationChangedSignal(),
    onFrameChanged(mFrameChangedSignal),
    onNameChanged(mNameChangedSignal),
    onVizShapeAdded(mVizShapeAddedSignal),
    onTransformUpdated(mTransformUpdatedSignal),
    onVelocityChanged(mVelocityChangedSignal),
    onAccelerationChanged(mAccelerationChangedSignal),
    mAmQuiet(_quiet)
>>>>>>> 8e50c11e
{
  changeParentFrame(_refFrame);
}

//==============================================================================
Entity::~Entity()
{
  changeParentFrame(NULL);
}

//==============================================================================
const std::string& Entity::setName(const std::string& _name)
{
  if (mName == _name)
    return mName;

  const std::string oldName = mName;
  mName = _name;
  mNameChangedSignal.raise(this, oldName, mName);

  return mName;
}

//==============================================================================
const std::string& Entity::getName() const
{
  return mName;
}

//==============================================================================
void Entity::addVisualizationShape(Shape* _p)
{
  mVizShapes.push_back(_p);

  mVizShapeAddedSignal.raise(this, _p);
}

//==============================================================================
const std::vector<Shape*>& Entity::getVisualizationShapes()
{
  return mVizShapes;
}

//==============================================================================
std::vector<const Shape*> Entity::getVisualizationShapes() const
{
  std::vector<const Shape*> const_shapes;
  for(const auto& shape : mVizShapes)
    const_shapes.push_back(shape);

  return const_shapes;
}

//==============================================================================
bool Entity::withdrawVisualizationShape(Shape* _p)
{
  if(nullptr == _p)
  {
    dtwarn << "Attempting to remove a nullptr visualization shape from the "
           << "Entity named '" << getName() << "'\n";
    return false;
  }

  std::vector<Shape*>::iterator it =
      std::find(mVizShapes.begin(), mVizShapes.end(), _p);

  if(it == mVizShapes.end())
    return false;

  mVizShapes.erase(it);
  return true;
}

//==============================================================================
bool Entity::deleteVisualizationShape(Shape* _p)
{
  if(withdrawVisualizationShape(_p))
  {
    delete _p;
    return true;
  }

  return false;
}

//==============================================================================
void Entity::draw(renderer::RenderInterface *_ri, const Eigen::Vector4d &_color,
                  bool _useDefaultColor, int) const
{
  if(NULL == _ri)
    return;

//  _ri->pushMatrix();
//  _ri->transform(mParentFrame->getTransform());
  // ^ I am skeptical about this. Shouldn't the matrix be pushed by its parent
  // frame? And then we're not popping this matrix at the end of this function.
  // This all seems questionable to me.

  // _ri->pushName(???); TODO(MXG): How should this pushName be handled for entities?
  for(size_t i=0; i < mVizShapes.size(); ++i)
  {
    _ri->pushMatrix();
    mVizShapes[i]->draw(_ri, _color, _useDefaultColor);
    _ri->popMatrix();
  }
  // _ri->popName();
}

//==============================================================================
Frame* Entity::getParentFrame()
{
  return mParentFrame;
}

//==============================================================================
const Frame* Entity::getParentFrame() const
{
  return mParentFrame;
}

//==============================================================================
bool Entity::descendsFrom(const Frame *_someFrame) const
{
  if(NULL == _someFrame)
    return false;

  if(this == _someFrame)
    return true;

  if(_someFrame->isWorld())
    return true;

  const Frame* descentCheck = getParentFrame();
  while(descentCheck)
  {
    if(descentCheck->isWorld())
      break;

    if(descentCheck == _someFrame)
      return true;
    descentCheck = descentCheck->getParentFrame();
  }

  return false;
}

//==============================================================================
bool Entity::isQuiet() const
{
  return mAmQuiet;
}

//==============================================================================
bool Entity::isFrame() const
{
  return mAmFrame;
}

//==============================================================================
void Entity::notifyTransformUpdate()
{
  mNeedTransformUpdate = true;

  // The actual transform hasn't updated yet. But when its getter is called,
  // the transformation will be updated automatically.
  mTransformUpdatedSignal.raise(this);
}

//==============================================================================
bool Entity::needsTransformUpdate() const
{
  return mNeedTransformUpdate;
}

//==============================================================================
void Entity::notifyVelocityUpdate()
{
  mNeedVelocityUpdate = true;

  // The actual velocity hasn't updated yet. But when its getter is called,
  // the velocity will be updated automatically.
  mVelocityChangedSignal.raise(this);
}

//==============================================================================
bool Entity::needsVelocityUpdate() const
{
  return mNeedVelocityUpdate;
}

//==============================================================================
void Entity::notifyAccelerationUpdate()
{
  mNeedAccelerationUpdate = true;

  // The actual acceleration hasn't updated yet. But when its getter is called,
  // the acceleration will be updated automatically.
  mAccelerationChangedSignal.raise(this);
}

//==============================================================================
bool Entity::needsAccelerationUpdate() const
{
  return mNeedAccelerationUpdate;
}

//==============================================================================
void Entity::changeParentFrame(Frame* _newParentFrame)
{
  if (mParentFrame == _newParentFrame)
    return;

  const Frame* oldParentFrame = mParentFrame;

  if (!mAmQuiet && nullptr != mParentFrame)
  {
    EntityPtrSet::iterator it = mParentFrame->mChildEntities.find(this);
    if (it != mParentFrame->mChildEntities.end())
    {
<<<<<<< HEAD
      // If this entity has a parent Frame, tell that parent that it is losing
      // this child
      EntityPtrSet::iterator it = mParentFrame->mChildEntities.find(this);
      if(it != mParentFrame->mChildEntities.end())
      {
        mParentFrame->mChildEntities.erase(it);
        mParentFrame->processRemovedEntity(this);
      }
=======
      mParentFrame->mChildEntities.erase(it);
      mParentFrame->processRemovedEntity(this);
>>>>>>> 8e50c11e
    }
  }

  mParentFrame =_newParentFrame;

  if (!mAmQuiet && nullptr != mParentFrame)
  {
    mParentFrame->mChildEntities.insert(this);
    mParentFrame->processNewEntity(this);
    notifyTransformUpdate();
  }

  mFrameChangedSignal.raise(this, oldParentFrame, mParentFrame);
}

//==============================================================================
Detachable::Detachable(Frame *_refFrame, const std::string &_name, bool _quiet)
  : Entity(_refFrame, _name, _quiet)
{

}

//==============================================================================
void Detachable::setParentFrame(Frame* _newParentFrame)
{
  changeParentFrame(_newParentFrame);
}

//==============================================================================
Detachable::Detachable()
  : Entity(nullptr, "", false)
{

}

} // namespace dynamics
} // namespace dart
<|MERGE_RESOLUTION|>--- conflicted
+++ resolved
@@ -53,10 +53,6 @@
     mNeedTransformUpdate(true),
     mNeedVelocityUpdate(true),
     mNeedAccelerationUpdate(true),
-<<<<<<< HEAD
-    mAmQuiet(_quiet),
-    mAmFrame(false)
-=======
     mFrameChangedSignal(),
     mNameChangedSignal(),
     mVizShapeAddedSignal(),
@@ -69,8 +65,8 @@
     onTransformUpdated(mTransformUpdatedSignal),
     onVelocityChanged(mVelocityChangedSignal),
     onAccelerationChanged(mAccelerationChangedSignal),
-    mAmQuiet(_quiet)
->>>>>>> 8e50c11e
+    mAmQuiet(_quiet),
+    mAmFrame(false)
 {
   changeParentFrame(_refFrame);
 }
@@ -287,22 +283,13 @@
 
   if (!mAmQuiet && nullptr != mParentFrame)
   {
+    // If this entity has a parent Frame, tell that parent that it is losing
+    // this child
     EntityPtrSet::iterator it = mParentFrame->mChildEntities.find(this);
     if (it != mParentFrame->mChildEntities.end())
     {
-<<<<<<< HEAD
-      // If this entity has a parent Frame, tell that parent that it is losing
-      // this child
-      EntityPtrSet::iterator it = mParentFrame->mChildEntities.find(this);
-      if(it != mParentFrame->mChildEntities.end())
-      {
-        mParentFrame->mChildEntities.erase(it);
-        mParentFrame->processRemovedEntity(this);
-      }
-=======
       mParentFrame->mChildEntities.erase(it);
       mParentFrame->processRemovedEntity(this);
->>>>>>> 8e50c11e
     }
   }
 
