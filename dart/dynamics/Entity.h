--- conflicted
+++ resolved
@@ -41,12 +41,9 @@
 #include <string>
 #include <vector>
 
-<<<<<<< HEAD
 #include "dart/common/Publisher.h"
-=======
 #include "dart/common/Signal.h"
 #include "dart/dynamics/Shape.h"
->>>>>>> 154e7b1e
 
 namespace dart {
 namespace renderer {
