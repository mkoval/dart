--- conflicted
+++ resolved
@@ -112,15 +112,13 @@
 
 protected:
 
-<<<<<<< HEAD
   /// Constructor called by Skeleton class
   UniversalJoint(const Properties& _properties);
 
   // Documentation inherited
   virtual Joint* clone() const override;
-=======
+
   using MultiDofJoint::getLocalJacobianStatic;
->>>>>>> d1ec56ce
 
   // Documentation inherited
   virtual void updateDegreeOfFreedomNames();
