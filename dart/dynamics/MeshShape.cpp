--- conflicted
+++ resolved
@@ -132,6 +132,7 @@
 MeshShape::MeshShape(const Eigen::Vector3d& _scale, const aiScene* _mesh,
                      const std::string &_path)
   : Shape(MESH),
+    mMesh(_mesh),
     mDisplayList(0),
     mScale(_scale)
 {
@@ -150,7 +151,6 @@
   return mMesh;
 }
 
-<<<<<<< HEAD
 void MeshShape::update()
 {
   // Do nothing
@@ -167,16 +167,12 @@
 
 }
 
-void MeshShape::setMesh(const aiScene* _mesh) {
-  assert(_mesh);
-=======
 const std::string &MeshShape::getMeshPath() const
 {
   return mMeshPath;
 }
 
 void MeshShape::setMesh(const aiScene* _mesh, const std::string &_path) {
->>>>>>> af5eaf97
   mMesh = _mesh;
 
   if(nullptr == _mesh) {
