--- conflicted
+++ resolved
@@ -130,7 +130,7 @@
       const Vector& _coulombFrictions = Vector::Constant(0.0));
     // TODO(MXG): In version 6.0, we should add mInitialPositions and
     // mInitialVelocities to the constructor arguments. For now we must wait in
-    // order to avoid breaking the API
+    // order to avoid breaking the API.
 
     /// Copy constructor
     // Note: we only need this because VS2013 lacks full support for std::array
@@ -259,7 +259,9 @@
   double getPositionUpperLimit(size_t _index) const override;
 
   // Documentation inherited
-<<<<<<< HEAD
+  virtual bool hasPositionLimit(size_t _index) const override;
+
+  // Documentation inherited
   void resetPosition(size_t _index) override;
 
   // Documentation inherited
@@ -276,9 +278,6 @@
 
   // Documentation inherited
   Eigen::VectorXd getInitialPositions() const override;
-=======
-  virtual bool hasPositionLimit(size_t _index) const override;
->>>>>>> a59b01e1
 
   //----------------------------------------------------------------------------
   // Velocity
