/*
    RTQL8, Copyright (c) 2011 Georgia Tech Graphics Lab
    All rights reserved.

    Author  Sumit Jain
    Date    07/21/2011
*/

#ifndef DYNAMICS_BODYNODE_DYNAMICS_H
#define DYNAMICS_BODYNODE_DYNAMICS_H

#include <vector>
#include <Eigen/Dense>
#include "kinematics/BodyNode.h"
#include "utils/EigenHelper.h"

namespace dynamics{
    /**
    @brief BodyNodeDynamics class represents a single node of the skeleton for dynamics
    */
    class BodyNodeDynamics : public kinematics::BodyNode{
    public:      
        EIGEN_MAKE_ALIGNED_OPERATOR_NEW // we need this aligned allocator because we have Matrix4d as members in this class

        BodyNodeDynamics(const char *_name = NULL); ///< Default constructor. The name can be up to 128
        virtual ~BodyNodeDynamics(); ///< Default destructor

        // Following functions called automatically by the skeleton: computeInverseDynamicsLinear and computeDynamics respectively
        void initInverseDynamics();  ///< initialize data structures for linear inverse dynamics computation
        void initDynamics();  ///< initialize data structures for non-recursive dynamics computation

        // Inverse Dynamics
        Eigen::MatrixXd mJwJoint;    ///< Jacobian matrix for the parent joint
        Eigen::MatrixXd mJwDotJoint;    ///< Time derivative of the Jacobian matrix for the parent joint
        Eigen::Vector3d mVelBody; ///< linear velocity expressed in the *local frame* of the body 
        Eigen::Vector3d mVelDotBody; ///< linear acceleration expressed in the *local frame* of the body 
        Eigen::Vector3d mOmegaBody;    ///< angular velocity expressed in the *local frame* of the body 
        Eigen::Vector3d mOmegaDotBody; ///< angular acceleration expressed in the *local frame* of the body 
        Eigen::Vector3d mForceJointBody;   ///< the constraint joint force in Cartesian coordinates, expressed in the local frame of the body instead of the joint
        Eigen::Vector3d mTorqueJointBody;   ///< the torque in Cartesian coordinates for the joint expressed in the local frame of the body instead of the joint
        Eigen::Vector3d mExtForceBody; ///< the external Cartesian force applied to the body; usually computed from mContacts
        Eigen::Vector3d mExtTorqueBody; ///< the external Cartesian torque applied to the body; usually directly supplied from outside; contribution of the linear force will be considered later in the computation
        
        void computeInvDynVelocities( const Eigen::Vector3d &_gravity, const Eigen::VectorXd *_qdot, const Eigen::VectorXd *_qdotdot, bool _computeJacobians=true );   ///< computes the velocities in the first pass of the algorithm; also computes Transform W etc using updateTransform; computes Jacobians Jv and Jw if the flag is true; replaces updateFirstDerivatives of non-recursive dynamics
        void computeInvDynForces( const Eigen::Vector3d &_gravity, const Eigen::VectorXd *_qdot, const Eigen::VectorXd *_qdotdot, bool _withExternalForces );   ///< computes the forces in the second pass of the algorithm

        // non-recursive Dynamics formulation - M*qdd + C*qdot + g = 0
        void updateSecondDerivatives();  ///< Update the second derivatives of the transformations 
        Eigen::Vector3d mVel; ///< Linear velocity in the world frame
        Eigen::Vector3d mOmega; ///< Angular velocity in the world frame
        Eigen::MatrixXd mM; ///< Mass matrix of dimension numDependentDofs x numDependentDofs; to be added carefully to the skeleton mass matrix
        Eigen::MatrixXd mC; ///< Coriolis matrix of dimension numDependentDofs x numDependentDofs; to be added carefully to the skeleton Coriolis matrix
        Eigen::VectorXd mCvec; ///< Coriolis vector of dimension numDependentDofs x 1; mCvec = mC*qdot
        Eigen::VectorXd mG; ///< Gravity vector or generalized gravity forces; dimension numDependentDofs x 1
        Eigen::VectorXd mFext; ///< generalized external forces this node contributes: J^TF; dimension numDependentDofs x 1
        
        void evalVelocity(const Eigen::VectorXd &_qDotSkel);   ///< evaluates the velocity of the COM in the world frame
        void evalOmega(const Eigen::VectorXd &_qDotSkel);   ///< evaluates the Omega in the world frame
        void evalMassMatrix();  ///< evaluates the mass matrix mM
        void evalCoriolisMatrix(const Eigen::VectorXd &_qDotSkel);  ///< evaluates the Coriolis matrix mC
        void evalCoriolisVector(const Eigen::VectorXd &_qDotSkel);  ///< evaluates the Coriolis vector mCvec directy: i.e. shortcut for mC*qdot
        void evalGravityVector(const Eigen::Vector3d &_gravity);   ///< evaluates the gravity vector mG in the generalized coordinates
        void evalExternalForces( Eigen::VectorXd& _extForce ); ///< evaluates the external forces mFext in the generalized coordinates as J^TF
<<<<<<< HEAD
        void evalExternalForcesRecursive( Eigen::VectorXd& _extForce ); ///< evaluates the external forces mFext in the generalized coordinates recursively
=======
        void evalExternalForcesRecursive( Eigen::VectorXd& _extForce ); ///< evaluates the external forces mFext in the generalized coordinates as J^TF
>>>>>>> bec0e429

        void jointCartesianToGeneralized( const Eigen::Vector3d& _cForce, Eigen::VectorXd& _gForce, bool _isTorque=true ); ///< convert cartesian forces in joint frame to generalized forces
        void bodyCartesianToGeneralized( const Eigen::Vector3d& _cForce, Eigen::VectorXd& _gForce, bool _isTorque=true ); ///< convert cartesian forces in body com frame to generalized forces
        void getGeneralized( Eigen::VectorXd& _gForce ); ///< convert coriolis forces in cartesian space to generalized forces

        // add functions to add to the existing *full* matrices typically for the entire skeleton
        void aggregateMass(Eigen::MatrixXd &_M);
        void aggregateCoriolis(Eigen::MatrixXd &_C);
        void aggregateCoriolisVec(Eigen::VectorXd &_Cvec);
        void aggregateGravity(Eigen::VectorXd &_G);

        // add and remove contact points where forces are applied
<<<<<<< HEAD
        void addExtForce( const Eigen::Vector3d& _offset, const Eigen::Vector3d& _force, bool _isOffsetLocal=true, bool _isForceLocal=false ); ///< apply linear Cartesian forces to this node. A force is defined by a point of application and a force vector. The last two parameters specify frames of the first two parameters. Coordinate transformations are applied when needed. The point of application and the force in local coordinates are stored in mContacts. When conversion is needed, make sure the transformations are avaialble
        void addExtTorque( const Eigen::Vector3d& _torque, bool _isLocal); ///< apply Cartesian torque to the node. The torque in local coordinates is accumulated in mExtTorqueBody
        void clearExternalForces(); ///< clean up structures that store external forces: mContacts, mFext, mExtForceBody and mExtTorqueBody; called from @SkeletonDynamics::clearExternalForces
=======
        void addExtForce( const Eigen::Vector3d& _offset, const Eigen::Vector3d& _force, bool _isOffsetLocal=true, bool _isForceLocal=false );
        void addExtTorque( const Eigen::Vector3d& _torque, bool _isLocal);
        void clearExternalForces();
>>>>>>> bec0e429

    protected:

        bool mInitializedInvDyn;   ///< true if linear inverse dynamics is initialized; init functions initialize only if false
        bool mInitializedNonRecursiveDyn;   ///< true if non recursive dynamics is initialized; init function initialize only if false

        // non-recursive Dynamics formulation - second derivatives
        EIGEN_VV_MAT4D mTqq;  ///< Partial derivative of local transformation wrt local dofs; each element is a 4x4 matrix
        EIGEN_VV_MAT4D mWqq;  ///< Partial derivative of world transformation wrt all dependent dofs; each element is a 4x4 matrix
        std::vector<Eigen::MatrixXd> mJvq; ///< Linear Jacobian derivative wrt to all the dependent dofs
        std::vector<Eigen::MatrixXd> mJwq; ///< Angular Jacobian derivative wrt to all the dependent dofs
        Eigen::MatrixXd mJvDot; ///< Time derivative of the Linear velocity Jacobian
        Eigen::MatrixXd mJwDot; ///< Time derivative of the Angular velocity Jacobian

<<<<<<< HEAD
        std::vector< std::pair<Eigen::Vector3d, Eigen::Vector3d> > mContacts; ///< list of contact points where external forces are applied
        ///< contact points are a pair of (local point offset, Cartesian force in local coordinates) 
        
        Eigen::Matrix4d getLocalSecondDeriv(const kinematics::Dof *_q1, const kinematics::Dof *_q2) const;
=======
        // list of contact points where external forces are applied
        // contact points are a pair of (local point offset, Cartesian force in world coordinates) 
        std::vector< std::pair<Eigen::Vector3d, Eigen::Vector3d> > mContacts;

        Eigen::Matrix4d getLocalSecondDeriv(const model3d::Dof *_q1, const model3d::Dof *_q2) const;
>>>>>>> bec0e429
        void evalJacDerivLin(int _qi);    ///< Evaluate the first derivatives of the linear Jacobian wrt to the dependent dofs
        void evalJacDerivAng(int _qi);    ///< Evaluate the first derivatives of the angular Jacobian wrt to the dependent dofs
        void evalJacDotLin(const Eigen::VectorXd &_qDotSkel); ///< Evaluate time derivative of the linear Jacobian of this body node (num cols == num dependent dofs)
        void evalJacDotAng(const Eigen::VectorXd &_qDotSkel); ///< Evaluate time derivative of the angular Jacobian of this body node (num cols == num dependent dofs)

    };

} // namespace dynamics

#endif // #ifndef DYNAMICS_BODYNODE_DYNAMICS_H<|MERGE_RESOLUTION|>--- conflicted
+++ resolved
@@ -11,14 +11,14 @@
 
 #include <vector>
 #include <Eigen/Dense>
-#include "kinematics/BodyNode.h"
+#include "model3d/BodyNode.h"
 #include "utils/EigenHelper.h"
 
 namespace dynamics{
     /**
     @brief BodyNodeDynamics class represents a single node of the skeleton for dynamics
     */
-    class BodyNodeDynamics : public kinematics::BodyNode{
+    class BodyNodeDynamics : public model3d::BodyNode{
     public:      
         EIGEN_MAKE_ALIGNED_OPERATOR_NEW // we need this aligned allocator because we have Matrix4d as members in this class
 
@@ -42,7 +42,7 @@
         Eigen::Vector3d mExtTorqueBody; ///< the external Cartesian torque applied to the body; usually directly supplied from outside; contribution of the linear force will be considered later in the computation
         
         void computeInvDynVelocities( const Eigen::Vector3d &_gravity, const Eigen::VectorXd *_qdot, const Eigen::VectorXd *_qdotdot, bool _computeJacobians=true );   ///< computes the velocities in the first pass of the algorithm; also computes Transform W etc using updateTransform; computes Jacobians Jv and Jw if the flag is true; replaces updateFirstDerivatives of non-recursive dynamics
-        void computeInvDynForces( const Eigen::Vector3d &_gravity, const Eigen::VectorXd *_qdot, const Eigen::VectorXd *_qdotdot, bool _withExternalForces );   ///< computes the forces in the second pass of the algorithm
+        void computeInvDynForces( const Eigen::Vector3d &_gravity, const Eigen::VectorXd *_qdot, const Eigen::VectorXd *_qdotdot );   ///< computes the forces in the second pass of the algorithm
 
         // non-recursive Dynamics formulation - M*qdd + C*qdot + g = 0
         void updateSecondDerivatives();  ///< Update the second derivatives of the transformations 
@@ -61,11 +61,7 @@
         void evalCoriolisVector(const Eigen::VectorXd &_qDotSkel);  ///< evaluates the Coriolis vector mCvec directy: i.e. shortcut for mC*qdot
         void evalGravityVector(const Eigen::Vector3d &_gravity);   ///< evaluates the gravity vector mG in the generalized coordinates
         void evalExternalForces( Eigen::VectorXd& _extForce ); ///< evaluates the external forces mFext in the generalized coordinates as J^TF
-<<<<<<< HEAD
-        void evalExternalForcesRecursive( Eigen::VectorXd& _extForce ); ///< evaluates the external forces mFext in the generalized coordinates recursively
-=======
         void evalExternalForcesRecursive( Eigen::VectorXd& _extForce ); ///< evaluates the external forces mFext in the generalized coordinates as J^TF
->>>>>>> bec0e429
 
         void jointCartesianToGeneralized( const Eigen::Vector3d& _cForce, Eigen::VectorXd& _gForce, bool _isTorque=true ); ///< convert cartesian forces in joint frame to generalized forces
         void bodyCartesianToGeneralized( const Eigen::Vector3d& _cForce, Eigen::VectorXd& _gForce, bool _isTorque=true ); ///< convert cartesian forces in body com frame to generalized forces
@@ -78,15 +74,9 @@
         void aggregateGravity(Eigen::VectorXd &_G);
 
         // add and remove contact points where forces are applied
-<<<<<<< HEAD
-        void addExtForce( const Eigen::Vector3d& _offset, const Eigen::Vector3d& _force, bool _isOffsetLocal=true, bool _isForceLocal=false ); ///< apply linear Cartesian forces to this node. A force is defined by a point of application and a force vector. The last two parameters specify frames of the first two parameters. Coordinate transformations are applied when needed. The point of application and the force in local coordinates are stored in mContacts. When conversion is needed, make sure the transformations are avaialble
-        void addExtTorque( const Eigen::Vector3d& _torque, bool _isLocal); ///< apply Cartesian torque to the node. The torque in local coordinates is accumulated in mExtTorqueBody
-        void clearExternalForces(); ///< clean up structures that store external forces: mContacts, mFext, mExtForceBody and mExtTorqueBody; called from @SkeletonDynamics::clearExternalForces
-=======
         void addExtForce( const Eigen::Vector3d& _offset, const Eigen::Vector3d& _force, bool _isOffsetLocal=true, bool _isForceLocal=false );
         void addExtTorque( const Eigen::Vector3d& _torque, bool _isLocal);
         void clearExternalForces();
->>>>>>> bec0e429
 
     protected:
 
@@ -101,18 +91,11 @@
         Eigen::MatrixXd mJvDot; ///< Time derivative of the Linear velocity Jacobian
         Eigen::MatrixXd mJwDot; ///< Time derivative of the Angular velocity Jacobian
 
-<<<<<<< HEAD
-        std::vector< std::pair<Eigen::Vector3d, Eigen::Vector3d> > mContacts; ///< list of contact points where external forces are applied
-        ///< contact points are a pair of (local point offset, Cartesian force in local coordinates) 
-        
-        Eigen::Matrix4d getLocalSecondDeriv(const kinematics::Dof *_q1, const kinematics::Dof *_q2) const;
-=======
         // list of contact points where external forces are applied
         // contact points are a pair of (local point offset, Cartesian force in world coordinates) 
         std::vector< std::pair<Eigen::Vector3d, Eigen::Vector3d> > mContacts;
 
         Eigen::Matrix4d getLocalSecondDeriv(const model3d::Dof *_q1, const model3d::Dof *_q2) const;
->>>>>>> bec0e429
         void evalJacDerivLin(int _qi);    ///< Evaluate the first derivatives of the linear Jacobian wrt to the dependent dofs
         void evalJacDerivAng(int _qi);    ///< Evaluate the first derivatives of the angular Jacobian wrt to the dependent dofs
         void evalJacDotLin(const Eigen::VectorXd &_qDotSkel); ///< Evaluate time derivative of the linear Jacobian of this body node (num cols == num dependent dofs)
