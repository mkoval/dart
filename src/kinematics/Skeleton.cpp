/*
 * Copyright (c) 2011, Georgia Tech Research Corporation
 * All rights reserved.
 *
 * Author(s): Sehoon Ha <sehoon.ha@gmail.com>
 *            Jeongseok Lee <jslee02@gmail.com>
 * Date: 05/14/2013
 *
 * Geoorgia Tech Graphics Lab and Humanoid Robotics Lab
 *
 * Directed by Prof. C. Karen Liu and Prof. Mike Stilman
 * <karenliu@cc.gatech.edu> <mstilman@cc.gatech.edu>
 *
 * This file is provided under the following "BSD-style" License:
 *   Redistribution and use in source and binary forms, with or
 *   without modification, are permitted provided that the following
 *   conditions are met:
 *   * Redistributions of source code must retain the above copyright
 *     notice, this list of conditions and the following disclaimer.
 *   * Redistributions in binary form must reproduce the above
 *     copyright notice, this list of conditions and the following
 *     disclaimer in the documentation and/or other materials provided
 *     with the distribution.
 *   THIS SOFTWARE IS PROVIDED BY THE COPYRIGHT HOLDERS AND
 *   CONTRIBUTORS "AS IS" AND ANY EXPRESS OR IMPLIED WARRANTIES,
 *   INCLUDING, BUT NOT LIMITED TO, THE IMPLIED WARRANTIES OF
 *   MERCHANTABILITY AND FITNESS FOR A PARTICULAR PURPOSE ARE
 *   DISCLAIMED. IN NO EVENT SHALL THE COPYRIGHT HOLDER OR
 *   CONTRIBUTORS BE LIABLE FOR ANY DIRECT, INDIRECT, INCIDENTAL,
 *   SPECIAL, EXEMPLARY, OR CONSEQUENTIAL DAMAGES (INCLUDING, BUT NOT
 *   LIMITED TO, PROCUREMENT OF SUBSTITUTE GOODS OR SERVICES; LOSS OF
 *   USE, DATA, OR PROFITS; OR BUSINESS INTERRUPTION) HOWEVER CAUSED
 *   AND ON ANY THEORY OF LIABILITY, WHETHER IN CONTRACT, STRICT
 *   LIABILITY, OR TORT (INCLUDING NEGLIGENCE OR OTHERWISE) ARISING IN
 *   ANY WAY OUT OF THE USE OF THIS SOFTWARE, EVEN IF ADVISED OF THE
 *   POSSIBILITY OF SUCH DAMAGE.
 */

#include <cassert>

#include "math/UtilsMath.h"
#include "renderer/RenderInterface.h"
#include "kinematics/Dof.h"
#include "kinematics/Joint.h"
#include "kinematics/BodyNode.h"
#include "kinematics/Marker.h"
#include "kinematics/Transformation.h"
#include "kinematics/Skeleton.h"

using namespace std;
using namespace Eigen;

<<<<<<< HEAD
namespace kinematics
{

Skeleton::Skeleton()
    : System(),
      mMass(0.0),
      mSelfCollidable(false)
{
}

Skeleton::~Skeleton()
{
    for(unsigned int i = 0; i < mJoints.size(); i++)
        delete mJoints[i];

    mJoints.clear();
    mTransforms.clear();

    for(unsigned int i = 0; i<mNodes.size(); i++)
        delete mNodes[i];

    mNodes.clear();
    mMarkers.clear();
}

BodyNode* Skeleton::createBodyNode(const char* const _name)
{
    return new BodyNode(_name);
}

void Skeleton::addMarker(Marker *_h)
{
    mMarkers.push_back(_h);
    _h->setSkelIndex(mMarkers.size()-1);
    BodyNode *body = _h->getNode();
    body->addMarker(_h);
}

void Skeleton::addNode(BodyNode *_b, bool _addParentJoint)
{
    mNodes.push_back(_b);
    _b->setSkelIndex(mNodes.size()-1);
    // The parent joint possibly be null
    if (_addParentJoint)
        addJoint(_b->getParentJoint());
}

void Skeleton::addJoint(Joint *_j)
{
    mJoints.push_back(_j);
    _j->setSkelIndex(mJoints.size()-1);
}

void Skeleton::addDof(Dof *_q)
{
    mDofs.push_back(_q);
    _q->setSkelIndex(mDofs.size()-1);
    _q->setVariable();
}

void Skeleton::addTransform(Transformation *_t)
{
    mTransforms.push_back(_t);
    _t->setVariable(true);
    _t->setSkelIndex(mTransforms.size()-1);

    for(int i=0; i<_t->getNumDofs(); i++)
    {
        addDof(_t->getDof(i));
=======
namespace kinematics {

    Skeleton::Skeleton()
        : mMass(0.0),
          mSelfCollidable(false) {
    }

    Skeleton::~Skeleton(){
        for(unsigned int i = 0; i < mJoints.size(); i++) delete mJoints[i];
        mJoints.clear();
        mDofs.clear();
        mTransforms.clear();
        for(unsigned int i=0; i<mNodes.size(); i++) delete mNodes[i];
        mNodes.clear();
        mMarkers.clear();
    }

    BodyNode* Skeleton::createBodyNode(const char* const _name) {
        return new BodyNode(_name);
>>>>>>> f5f246b4
    }
}

void Skeleton::initSkel()
{
    mRoot = mNodes[0];

    // calculate mass
    // init the dependsOnDof stucture for each bodylink
    mMass = 0.0;
    for(int i = 0; i < getNumNodes(); i++)
    {
        mNodes[i]->setSkel(this);
        // mNodes[i]->setDependDofMap(getNumDofs());
        mNodes[i]->setDependDofList();
        mNodes.at(i)->init();
        mMass += mNodes[i]->getMass();
    }

    for(int i=0; i<getNumNodes(); i++)
        mNodes.at(i)->updateTransform();
}

BodyNode* Skeleton::getNode(const char* const _name) const
{
    const int nNodes = getNumNodes();

    for(int i = 0; i < nNodes; i++)
    {
        BodyNode* node = getNode(i);
        if (strcmp(_name, node->getName()) == 0)
        {
            return node;
        }
    }
    return NULL;
}

int Skeleton::getNodeIndex(const char* const _name) const
{
    const int nNodes = getNumNodes();

    for(int i = 0; i < nNodes; i++){
        BodyNode* node = getNode(i);
        if (strcmp(_name, node->getName()) == 0)
        {
            return i;
        }
    }
    return -1;
}

Joint* Skeleton::getJoint(const char* const _name) const
{
    const int nJoints = getNumJoints();

    for (int i = 0; i < nJoints; ++i) {
        Joint* joint = getJoint(i);
        if (strcmp(_name, joint->getName()) == 0)
        {
            return joint;
        }
    }
    return NULL;
}

int Skeleton::getJointIndex(const char* const _name) const
{
    const int nJoints = getNumJoints();

    for (int i = 0; i < nJoints; ++i)
    {
        Joint* joint = getJoint(i);
        if (strcmp(_name, joint->getName()) == 0)
        {
            return i;
        }
    }
    return -1;
}

Vector3d Skeleton::getWorldCOM()
{
    assert(mMass != 0);
    Vector3d com(0, 0, 0);
    const int nNodes = getNumNodes();

    for(int i = 0; i < nNodes; i++)
    {
        BodyNode* node = getNode(i);
        com += (node->getMass() * node->getWorldCOM());
    }
    return com / mMass;
}

void Skeleton::setPose(const VectorXd& state, bool bCalcTrans, bool bCalcDeriv)
{
    for (int i = 0; i < getNumDofs(); i++)
        mDofs.at(i)->setValue(state[i]);

    if (bCalcTrans)
        for (int i = 0; i < getNumNodes(); i++)
            mNodes.at(i)->updateTransform();

    if (bCalcDeriv)
        for (int i = 0; i < getNumNodes(); i++)
            mNodes.at(i)->updateFirstDerivatives();
}

Eigen::VectorXd Skeleton::getPose()
{
    Eigen::VectorXd pose(getNumDofs());
    for (int i = 0; i < getNumDofs(); i++) {
        pose(i) = mDofs[i]->getValue();
    }
    return pose;
    //return get_q();
}

Eigen::VectorXd Skeleton::getPoseVelocity()
{
    return get_dq();
}

Eigen::VectorXd Skeleton::getConfig(std::vector<int> _id)
{
    Eigen::VectorXd dofs(_id.size());

    for(unsigned int i = 0; i < _id.size(); i++)
        dofs[i] = mDofs[_id[i]]->getValue();

    return dofs;
}

void Skeleton::setConfig(std::vector<int> _id, Eigen::VectorXd _vals,
                         bool _calcTrans, bool _calcDeriv)
{
    for( unsigned int i = 0; i < _id.size(); i++ )
        mDofs[_id[i]]->setValue(_vals(i));

    // TODO: Only do the necessary updates
    if (_calcTrans)
        for (int i = 0; i < getNumNodes(); i++)
            mNodes.at(i)->updateTransform();

    if (_calcDeriv)
        for (int i = 0; i < getNumNodes(); i++)
            mNodes.at(i)->updateFirstDerivatives();
}

MatrixXd Skeleton::getJacobian(BodyNode* _bd, Vector3d& _localOffset)
{
    MatrixXd J(3, mDofs.size());
    J.setZero();
    for(int i = 0; i < _bd->getNumDependentDofs(); i++)
    {
        int dofindex = _bd->getDependentDof(i);
        VectorXd deriv
                = dart_math::xformHom(_bd->getDerivWorldTransform(i),
                                      _localOffset);
        J.col(dofindex) = deriv;
    }
    return J;
}

void Skeleton::draw(renderer::RenderInterface* _ri,
                    const Vector4d& _color,
                    bool _useDefaultColor) const
{
    mRoot->draw(_ri, _color, _useDefaultColor);
}
void Skeleton::drawMarkers(renderer::RenderInterface* _ri,
                           const Vector4d& _color,
                           bool _useDefaultColor) const
{
    mRoot->drawMarkers(_ri, _color, _useDefaultColor);
}

//void Skeleton::updateJointKinematics()
//{
//    int numJoints = mJoints.size();
//    for (int i = 0; i < numJoints; ++i)
//        mJoints[i]->updateForwardKinematics();
//}

//bool Skeleton::_scanDofs() {
//    int numJoints = mJoints.size();

//    for (int i = 0; i < numJoints; ++i) {
//        int numJointDofs = mJoints[i]->getNumDofs();

//        for (int j = 0; j < numJointDofs; ++j) {
//            mDofs.push_back(mJoints[i]->getDof(j));
//        }
//    }

//    return true;
//}

} // namespace kinematics<|MERGE_RESOLUTION|>--- conflicted
+++ resolved
@@ -50,7 +50,6 @@
 using namespace std;
 using namespace Eigen;
 
-<<<<<<< HEAD
 namespace kinematics
 {
 
@@ -117,31 +116,8 @@
     _t->setVariable(true);
     _t->setSkelIndex(mTransforms.size()-1);
 
-    for(int i=0; i<_t->getNumDofs(); i++)
-    {
+    for(int i = 0; i < _t->getNumDofs(); i++)
         addDof(_t->getDof(i));
-=======
-namespace kinematics {
-
-    Skeleton::Skeleton()
-        : mMass(0.0),
-          mSelfCollidable(false) {
-    }
-
-    Skeleton::~Skeleton(){
-        for(unsigned int i = 0; i < mJoints.size(); i++) delete mJoints[i];
-        mJoints.clear();
-        mDofs.clear();
-        mTransforms.clear();
-        for(unsigned int i=0; i<mNodes.size(); i++) delete mNodes[i];
-        mNodes.clear();
-        mMarkers.clear();
-    }
-
-    BodyNode* Skeleton::createBodyNode(const char* const _name) {
-        return new BodyNode(_name);
->>>>>>> f5f246b4
-    }
 }
 
 void Skeleton::initSkel()
@@ -160,7 +136,7 @@
         mMass += mNodes[i]->getMass();
     }
 
-    for(int i=0; i<getNumNodes(); i++)
+    for(int i = 0; i < getNumNodes(); i++)
         mNodes.at(i)->updateTransform();
 }
 
@@ -171,11 +147,11 @@
     for(int i = 0; i < nNodes; i++)
     {
         BodyNode* node = getNode(i);
+
         if (strcmp(_name, node->getName()) == 0)
-        {
             return node;
-        }
-    }
+    }
+
     return NULL;
 }
 
@@ -183,13 +159,14 @@
 {
     const int nNodes = getNumNodes();
 
-    for(int i = 0; i < nNodes; i++){
+    for(int i = 0; i < nNodes; i++)
+    {
         BodyNode* node = getNode(i);
+
         if (strcmp(_name, node->getName()) == 0)
-        {
             return i;
-        }
-    }
+    }
+
     return -1;
 }
 
@@ -197,13 +174,14 @@
 {
     const int nJoints = getNumJoints();
 
-    for (int i = 0; i < nJoints; ++i) {
+    for (int i = 0; i < nJoints; ++i)
+    {
         Joint* joint = getJoint(i);
+
         if (strcmp(_name, joint->getName()) == 0)
-        {
             return joint;
-        }
-    }
+    }
+
     return NULL;
 }
 
@@ -214,11 +192,11 @@
     for (int i = 0; i < nJoints; ++i)
     {
         Joint* joint = getJoint(i);
+
         if (strcmp(_name, joint->getName()) == 0)
-        {
             return i;
-        }
-    }
+    }
+
     return -1;
 }
 
@@ -233,6 +211,7 @@
         BodyNode* node = getNode(i);
         com += (node->getMass() * node->getWorldCOM());
     }
+
     return com / mMass;
 }
 
@@ -252,12 +231,15 @@
 
 Eigen::VectorXd Skeleton::getPose()
 {
-    Eigen::VectorXd pose(getNumDofs());
-    for (int i = 0; i < getNumDofs(); i++) {
-        pose(i) = mDofs[i]->getValue();
-    }
-    return pose;
-    //return get_q();
+//    Eigen::VectorXd pose(getNumDofs());
+
+//    for (int i = 0; i < getNumDofs(); i++)
+//    {
+//        pose(i) = mDofs[i]->getValue();
+//    }
+
+//    return pose;
+    return get_q();
 }
 
 Eigen::VectorXd Skeleton::getPoseVelocity()
@@ -295,6 +277,7 @@
 {
     MatrixXd J(3, mDofs.size());
     J.setZero();
+
     for(int i = 0; i < _bd->getNumDependentDofs(); i++)
     {
         int dofindex = _bd->getDependentDof(i);
@@ -303,6 +286,7 @@
                                       _localOffset);
         J.col(dofindex) = deriv;
     }
+
     return J;
 }
 
