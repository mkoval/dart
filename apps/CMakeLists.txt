# A list of applications
set_property(DIRECTORY PROPERTY FOLDER Apps)
set_property(DIRECTORY PROPERTY EXCLUDE_FROM_DEFAULT_BUILD ON)

# List of all the subdirectories to include
foreach(APPDIR
    meshCollision
	viewer
	forwardSim
	cubes
	motionAnalysis
	pdController
	balance
	ik
	hybrid
	hanging
	hardcodedDesign
	closedLoop
	drawRRT
<<<<<<< HEAD
	spheres
=======
        activity1
        activity2
>>>>>>> 62042bf7
	)
    add_subdirectory(${APPDIR})
    if(WIN32)
        if(TARGET ${APPTARGET})
            set_target_properties(${APPTARGET} PROPERTIES FOLDER Apps
                    #EXCLUDE_FROM_DEFAULT_BUILD ON
                    )
            set_target_properties(${APPTARGET} PROPERTIES STATIC_LIBRARY_FLAGS_RELEASE "/LTCG")
        endif(TARGET ${APPTARGET})
    endif(WIN32)
endforeach(APPDIR)<|MERGE_RESOLUTION|>--- conflicted
+++ resolved
@@ -17,12 +17,9 @@
 	hardcodedDesign
 	closedLoop
 	drawRRT
-<<<<<<< HEAD
 	spheres
-=======
-        activity1
-        activity2
->>>>>>> 62042bf7
+    activity1
+    activity2
 	)
     add_subdirectory(${APPDIR})
     if(WIN32)
